{% extends "base.html" %}

{% block class %}translate{% endblock %}

{% block content %}
<!-- Server data -->
<div id="server"
     class="hidden"
     {% if csrf_token %}data-csrf="{{ csrf_token }}"{% endif %}
     {% if locale_code %}data-locale="{{ locale_code }}"{% endif %}
     {% if project_url %}data-url="{{ project_url }}"{% endif %}
     {% if project.id %}data-id="{{ project.id }}"{% endif %}
     {% if project.format %}data-format="{{ project.format }}"{% endif %}
     {% if project.external %}data-external="{{ project.external|lower }}"{% endif %}
     {% if project.links %}data-links="{{ project.links|lower }}"{% endif %}
     {% if entities %}data-entities="{{ entities }}"{% endif %}
     {% if user.email %}data-email="{{ user.email }}"{% endif %}
     {% if user.first_name %}data-name="{{ user.first_name }}"{% endif %}
     >
</div>

<!-- Main toolbar -->
<header>
  <!-- Loading Main UI spinner -->
  <span id="spinner" class="loader"></span>

  <div class="container">
    <button id="switch"></button>

    <!-- Project input/select -->
    <div class="project select">
      {% if projects|length > 0 %}
      <div class="button breadcrumbs selector">
        <span class="title" data-url="{{ project.url }}">{{ project.name }}</span>
      </div>
      {% endif %}
      <div class="menu">
        <input type="text" class="search" autocomplete="off">
        <ul>
          {% for project in projects %}
          <li class="clearfix">
            <span class="project-name"
              data-locales="{% for l in project.locales.all() %}{{ l.code|lower }},{% endfor %}"
              data-pages="{% if pages %}{% for p in pages.filter(project=project) %}{{ p.name }},{% endfor %}{% endif %}">{{ project.name }}</span>
            <span class="project-url">{{ project.url }}</span>
          </li>
          {% endfor %}
          <li class="no-match">{{ _('No results') }}</li>
        </ul>
      </div>
    </div>

    <!-- Page selector -->
    <div class="page select{% if not project_pages %} hidden{% endif %}">
      <div class="button breadcrumbs selector">
        <span class="title">{{ current_page }}</span>
      </div>
      <div class="menu">
        <input type="text" class="search" autocomplete="off">
        <ul>
          {% for page in project_pages %}
          <li>{{ page.name }}</li>
          {% endfor %}
          <li class="no-match">{{ _('No results') }}</li>
        </ul>
      </div>
    </div>

    <!-- Locale selector -->
    <div class="locale select">
      <div class="button breadcrumbs selector">
        <span class="language {{ locale_code }}">{{ locales.get(code=locale_code) }}<span class="code">{{ locale_code }}</span>
        </span>
      </div>
      <div class="menu">
        <input type="text" class="search" autocomplete="off">
        <ul>
          {% for locale in locales %}
          <li><span class="language {{ locale.code|lower }}">{{ locale.name }}<span class="code">{{ locale.code }}</span></span></li>
          {% endfor %}
          <li class="no-match">{{ _('No results') }}</li>
        </ul>
      </div>
    </div>

    <!-- Go -->
    <div class="go select">
      <a id="go" href="#">Go</a>
    </div>

    <!-- Progress indicator -->
    <div id="progress">
      <span class="graph"></span>
      <span class="number"></span>
    </div>

    <div class="right">
      <div class="notification"></div>
      <span id="loading"></span>

      <a id="logo" href="/">Pontoon</a>

      {% if project.info_brief or project.info_locales or project.info_audience or project.info_metrics %}
      <!-- General project info -->
      <div id="info" class="select">
        <div class="button selector">
        </div>
        <aside class="menu">
          {% if project.info_brief %}
          <section class="brief">
            <h2>{{ _('Campaign Brief') }}</h2>
            <p>{{ project.info_brief }}</p>
          </section>
          {% endif %}
          {% if project.info_locales %}
          <section class="locales">
            <h2>{{ _('Locales and Regions') }}</h2>
            <p>{{ project.info_locales }}</p>
          </section>
          {% endif %}
          {% if project.info_audience %}
          <section class="audience">
            <h2>{{ _('Audience, Reach, and Impact') }}</h2>
            <p>{{ project.info_audience }}</p>
          </section>
          {% endif %}
          {% if project.info_metrics %}
          <section class="metrics">
            <h2>{{ _('Success Metrics') }}</h2>
            <p>{{ project.info_metrics }}</p>
          </section>
          {% endif %}
        </aside>
      </div>
      {% endif %}

      <!-- Profile -->
      <div id="profile" class="select">
        <div class="button selector">
        </div>
        <ul id="profile-menu" class="menu">
        {% if user.is_authenticated() or project.name != 'Testpilot' %}
          <li><a class="sign-out" href="{{ url('signout') }}">{{ _('Sign out') }}</a></li>
          {% if perms.base.can_manage %}<li><a class="admin" href="{{ url('pontoon.admin') }}">{{ _('Admin') }}</a></li>{% endif %}
          <li class="horizontal-separator"></li>
          <li{% if not (project.repository_type and project.repository_type == 'svn') %} class="hidden"{% endif %}><a class="svn" href="{{ url('pontoon.svn') }}">{{ _('Commit to SVN') }}</a></li>
          <li{% if not (project.transifex_project and project.transifex_resource) %} class="hidden"{% endif %}><a class="transifex" href="{{ url('pontoon.transifex') }}">{{ _('Save to Transifex') }}</a></li>
        {% endif %}
          {% if project.repository_path %}
          <li><a class="zip" href="{{ url('pontoon.download') }}">{{ _('Download .zip') }}</a></li>
          {% endif %}
          <li><a class="html" href="{{ url('pontoon.download') }}">{{ _('Download .html') }}</a></li>
          <li><a class="json" href="{{ url('pontoon.download') }}">{{ _('Download .json') }}</a></li>
        </ul>
        {% if (project.transifex_project and project.transifex_resource) %}
        <aside id="transifex" class="popup">
          <h2>
            {{ _('Sign in to Transifex') }}
            <a class="cancel" href="#"></a>
          </h2>
          <form>
            <input name="username" type="text" placeholder="Email or Username" />
            <input name="password" type="password" placeholder="Password" />
            <span class="button">{{ _('Sign in') }}</span>
            <div class="bottom">
              <label class="remember">
                <input name="remember" type="checkbox" />{{ _('Remember me') }}
              </label>
              <a class="new" target="_blank" href="https://www.transifex.net/plans/signup/free/">{{ _('New to Transifex?') }}</a>
            </div>
          </form>
        </aside>
        {% endif %}
        {% if project.repository_type and project.repository_type == 'svn' %}
        <aside id="svn" class="popup">
          <h2>
            {{ _('Sign in to Mozilla SVN') }}
            <a class="cancel" href="#"></a>
          </h2>
          <form>
            <input name="username" type="text" placeholder="Email" />
            <input name="password" type="password" placeholder="Password" />
            <span class="button">{{ _('Sign in') }}</span>
            <div class="bottom">
              <label class="remember">
                <input name="remember" type="checkbox" />{{ _('Remember me') }}
              </label>
              <a class="new" target="_blank" href="https://l10n.mozilla.org/">{{ _('New to Mozilla?') }}</a>
            </div>
          </form>
        </aside>
        {% endif %}
      </div>
    </div>

  </div>
</header>

<aside id="sidebar">
  <!-- Strings placeholder -->
  <div id="entitylist"></div>

  <!-- Translation editor -->
  <div id="editor">
    <div id="topbar" class="clearfix">
      <a href="#back">Back to list</a>
      <a href="#next">Next</a>
      <a href="#previous">Previous</a>
    </div>

    <div id="source-pane">
      <p id="original"></p>
      <p id="comment"></p>
    </div>

    <textarea id="translation" placeholder="Enter translation"></textarea>

    <menu>
      <div id="translation-length">
        <span class="current-length"></span>|<span class="original-length"></span>
      </div>
      <button id="copy">Copy</button>
      <button id="clear">Clear</button>
      <button id="cancel">Cancel</button>
      <button id="save">Save</button>
    </menu>

    <div id="helpers">
      <nav>
        <ul>
          <li class="active"><a href="#suggestions">Suggestions</a></li>
          <li><a href="#history">History</a></li>
          <li><a href="#other-locales">Other locales</a></li>
        </ul>
      </nav>

<<<<<<< HEAD
      <section id="suggestions">
        <ul>
          <li class="machine-translation">
            <a href="http://www.bing.com/translator" target="_blank" title="Visit Bing Translator">Bing Translator</a>
            <p class="translation"></p>
          </li>
          <li class="translation-memory">
            <a href="http://transvision.mozfr.org/" target="_blank" title="Visit Transvision">Transvision</a>
            <p class="translation"></p>
          </li>
        </ul>
      </section>
=======
      <!-- Progress indicator -->
      <div id="progress"><span></span></div>
      <span id="progress-value"></span>
              
      <div class="right">
        <div class="notification"></div>
        <span id="loading"></span>
        <div id="profile" class="select">

          <div class="button selector">
            <img src="{{ gravatar_url }}" class="center-gravatar">
            <span class="author">{{ user.email }}</span>
            <span> &#9652;</span>
          </div>
          <ul id="profile-menu" class="menu">
          {% if user.is_authenticated() or project.name != 'testpilot' %}
            <li><a class="sign-out" href="{{ url('signout') }}">{{ _('Sign out') }}</a></li>
            {% if perms.base.can_manage %}<li><a class="admin" href="{{ url('pontoon.admin') }}">{{ _('Admin') }}</a></li>{% endif %}
            <li class="horizontal-separator"></li>
            <li{% if not (project.repository_type and project.repository_type == 'svn') %} class="hidden"{% endif %}><a class="svn" href="{{ url('pontoon.svn') }}">{{ _('Commit to SVN') }}</a></li>
            <li{% if not (project.transifex_project and project.transifex_resource) %} class="hidden"{% endif %}><a class="transifex" href="{{ url('pontoon.transifex') }}">{{ _('Save to Transifex') }}</a></li>
          {% endif %}
            {% if project.repository_path %}
            <li><a class="zip" href="{{ url('pontoon.download') }}">{{ _('Download .zip') }}</a></li>
            {% endif %}
            <li><a class="html" href="{{ url('pontoon.download') }}">{{ _('Download .html') }}</a></li>
            <li><a class="json" href="{{ url('pontoon.download') }}">{{ _('Download .json') }}</a></li>
          </ul>
          {% if (project.transifex_project and project.transifex_resource) %}
          <aside id="transifex" class="popup">
            <h2>
              {{ _('Sign in to Transifex') }}
              <a class="cancel" href="#"></a>
            </h2>
            <form>
              <input name="username" type="text" placeholder="Email or Username" />
              <input name="password" type="password" placeholder="Password" />
              <span class="button">{{ _('Sign in') }}</span>
              <div class="bottom">
                <label class="remember">
                  <input name="remember" type="checkbox" />{{ _('Remember me') }}
                </label>
                <a class="new" target="_blank" href="https://www.transifex.net/plans/signup/free/">{{ _('New to Transifex?') }}</a>
              </div>
            </form>
          </aside>
          {% endif %}
          {% if project.repository_type and project.repository_type == 'svn' %}
          <aside id="svn" class="popup">
            <h2>
              {{ _('Sign in to Mozilla SVN') }}
              <a class="cancel" href="#"></a>
            </h2>
            <form>
              <input name="username" type="text" placeholder="Email" />
              <input name="password" type="password" placeholder="Password" />
              <span class="button">{{ _('Sign in') }}</span>
              <div class="bottom">
                <label class="remember">
                  <input name="remember" type="checkbox" />{{ _('Remember me') }}
                </label>
                <a class="new" target="_blank" href="https://l10n.mozilla.org/">{{ _('New to Mozilla?') }}</a>
              </div>
            </form>
          </aside>
          {% endif %}
        </div>
        <button id="switch"></button>
      </div>
>>>>>>> 5da42505

      <section id="history">
        <ul></ul>
      </section>

      <section id="other-locales">
        <ul></ul>
      </section>
    </div>
  </div>

  <!-- Element for dragging sidebar -->
  <div id="drag" draggable="true"></div>
</aside>

<!-- Website placeholder + iframe fix: prevent iframes from capturing the mousemove events during a drag -->
<iframe id="source"></iframe>
<div id="iframe-cover"></div>

<!-- Project loading indicator -->
{% include 'loader.html' %}

{% endblock %}

{% block extend_js %}
  {% compress js %}
  <script src="{{ static('js/translate.js') }}"></script>
  {% endcompress %}
{% endblock %}<|MERGE_RESOLUTION|>--- conflicted
+++ resolved
@@ -137,6 +137,7 @@
       <!-- Profile -->
       <div id="profile" class="select">
         <div class="button selector">
+          <img src="{{ gravatar_url }}" class="center-gravatar">
         </div>
         <ul id="profile-menu" class="menu">
         {% if user.is_authenticated() or project.name != 'Testpilot' %}
@@ -234,7 +235,6 @@
         </ul>
       </nav>
 
-<<<<<<< HEAD
       <section id="suggestions">
         <ul>
           <li class="machine-translation">
@@ -247,77 +247,6 @@
           </li>
         </ul>
       </section>
-=======
-      <!-- Progress indicator -->
-      <div id="progress"><span></span></div>
-      <span id="progress-value"></span>
-              
-      <div class="right">
-        <div class="notification"></div>
-        <span id="loading"></span>
-        <div id="profile" class="select">
-
-          <div class="button selector">
-            <img src="{{ gravatar_url }}" class="center-gravatar">
-            <span class="author">{{ user.email }}</span>
-            <span> &#9652;</span>
-          </div>
-          <ul id="profile-menu" class="menu">
-          {% if user.is_authenticated() or project.name != 'testpilot' %}
-            <li><a class="sign-out" href="{{ url('signout') }}">{{ _('Sign out') }}</a></li>
-            {% if perms.base.can_manage %}<li><a class="admin" href="{{ url('pontoon.admin') }}">{{ _('Admin') }}</a></li>{% endif %}
-            <li class="horizontal-separator"></li>
-            <li{% if not (project.repository_type and project.repository_type == 'svn') %} class="hidden"{% endif %}><a class="svn" href="{{ url('pontoon.svn') }}">{{ _('Commit to SVN') }}</a></li>
-            <li{% if not (project.transifex_project and project.transifex_resource) %} class="hidden"{% endif %}><a class="transifex" href="{{ url('pontoon.transifex') }}">{{ _('Save to Transifex') }}</a></li>
-          {% endif %}
-            {% if project.repository_path %}
-            <li><a class="zip" href="{{ url('pontoon.download') }}">{{ _('Download .zip') }}</a></li>
-            {% endif %}
-            <li><a class="html" href="{{ url('pontoon.download') }}">{{ _('Download .html') }}</a></li>
-            <li><a class="json" href="{{ url('pontoon.download') }}">{{ _('Download .json') }}</a></li>
-          </ul>
-          {% if (project.transifex_project and project.transifex_resource) %}
-          <aside id="transifex" class="popup">
-            <h2>
-              {{ _('Sign in to Transifex') }}
-              <a class="cancel" href="#"></a>
-            </h2>
-            <form>
-              <input name="username" type="text" placeholder="Email or Username" />
-              <input name="password" type="password" placeholder="Password" />
-              <span class="button">{{ _('Sign in') }}</span>
-              <div class="bottom">
-                <label class="remember">
-                  <input name="remember" type="checkbox" />{{ _('Remember me') }}
-                </label>
-                <a class="new" target="_blank" href="https://www.transifex.net/plans/signup/free/">{{ _('New to Transifex?') }}</a>
-              </div>
-            </form>
-          </aside>
-          {% endif %}
-          {% if project.repository_type and project.repository_type == 'svn' %}
-          <aside id="svn" class="popup">
-            <h2>
-              {{ _('Sign in to Mozilla SVN') }}
-              <a class="cancel" href="#"></a>
-            </h2>
-            <form>
-              <input name="username" type="text" placeholder="Email" />
-              <input name="password" type="password" placeholder="Password" />
-              <span class="button">{{ _('Sign in') }}</span>
-              <div class="bottom">
-                <label class="remember">
-                  <input name="remember" type="checkbox" />{{ _('Remember me') }}
-                </label>
-                <a class="new" target="_blank" href="https://l10n.mozilla.org/">{{ _('New to Mozilla?') }}</a>
-              </div>
-            </form>
-          </aside>
-          {% endif %}
-        </div>
-        <button id="switch"></button>
-      </div>
->>>>>>> 5da42505
 
       <section id="history">
         <ul></ul>
