--- conflicted
+++ resolved
@@ -43,13 +43,10 @@
     # db_path -> parsed_resource
     updates: dict[str, list[VCSTranslation]] = {}
     source_paths = set(paths.ref_paths)
-<<<<<<< HEAD
 
     source_locale_code = select_source_locale_code(locale_map, source_paths)
     source_locale = Locale.objects.get(code=source_locale_code)
 
-=======
->>>>>>> 8154ef98
     for co_path in checkout.changed:
         path = join(checkout.path, co_path)
         if path in source_paths and exists(path):
